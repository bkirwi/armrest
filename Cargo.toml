--- conflicted
+++ resolved
@@ -5,13 +5,8 @@
 edition = "2018"
 
 [dependencies]
-<<<<<<< HEAD
 #libremarkable = { path = "../libremarkable", default-features = false, features = ['framebuffer']}
 libremarkable = { git = "https://github.com/canselcik/libremarkable", rev = "c05517752bc89e82d19d7b81c44c29a149d3b1d3", default-features = false, features = ['framebuffer'] }
-=======
-libremarkable = { path = "../libremarkable", default-features = false, features = ['framebuffer']}
-#libremarkable = { git = "https://github.com/canselcik/libremarkable", rev = "31c4ac7326f2f714fc1fe1499b0f4c8d11c35c3e", default-features = false, features = ['framebuffer'] }
->>>>>>> f9acd10d
 
 #tflite = { path = "../tflite-rs" }
 tflite = { git = "https://github.com/bkirwi/tflite-rs", rev = "7d5a0d8a51378313dbe017c32299a51e002c06b5" }
