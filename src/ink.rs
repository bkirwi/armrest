use crate::geom::Region;
use libremarkable::cgmath::{InnerSpace, MetricSpace, Point2, Point3, Vector2, Vector3};
use std::collections::BTreeSet;
use std::fmt;

use serde::ser::SerializeSeq;
use serde::{Deserialize, Deserializer, Serialize, Serializer};
use std::ops::AddAssign;

#[derive(Debug, Copy, Clone)]
pub struct Range {
    pub min: f32,
    pub max: f32,
}

impl Range {
    fn new() -> Range {
        Range {
            min: f32::INFINITY,
            max: f32::NEG_INFINITY,
        }
    }

    fn size(&self) -> f32 {
        self.max - self.min
    }
}

impl AddAssign<f32> for Range {
    fn add_assign(&mut self, rhs: f32) {
        self.min = self.min.min(rhs);
        self.max = self.max.max(rhs);
    }
}

impl AddAssign<Range> for Range {
    fn add_assign(&mut self, rhs: Range) {
        self.min = self.min.min(rhs.min);
        self.max = self.max.max(rhs.max);
    }
}

#[derive(Debug, Clone)]
pub struct Ink {
    pub x_range: Range,
    pub y_range: Range,
    t_range: Range,
    pub(crate) points: Vec<Point3<f32>>,
    pub(crate) stroke_ends: BTreeSet<usize>,
}

impl Default for Ink {
    fn default() -> Self {
        Ink::new()
    }
}

impl fmt::Display for Ink {
    fn fmt(&self, f: &mut fmt::Formatter<'_>) -> fmt::Result {
        for (i, point) in self.points.iter().enumerate() {
            let sep = if i + 1 == self.len() {
                ""
            } else if self.is_pen_up(i) {
                ";"
            } else {
                ","
            };
            write!(f, "{:.4} {:.4} {:.4}{}", point.x, point.y, point.z, sep)?;
        }
        Ok(())
    }
}

impl Serialize for Ink {
    fn serialize<S: Serializer>(&self, serializer: S) -> Result<S::Ok, S::Error> {
        serializer.collect_str(&self)
    }
}

impl<'a> Deserialize<'a> for Ink {
    fn deserialize<D>(deserializer: D) -> Result<Self, D::Error>
    where
        D: Deserializer<'a>,
    {
        let result: String = Deserialize::deserialize(deserializer)?;
        Ok(Ink::from_string(&result))
    }
}

impl Ink {
    pub fn new() -> Ink {
        Ink {
            x_range: Range::new(),
            y_range: Range::new(),
            t_range: Range::new(),
            points: vec![],
            stroke_ends: BTreeSet::new(),
        }
    }

    pub fn bounds(&self) -> Region {
        Region::new(
            Point2::new(
                self.x_range.min.floor() as i32,
                self.y_range.min.floor() as i32,
            ),
            Point2::new(
                self.x_range.max.ceil() as i32,
                self.y_range.max.ceil() as i32,
            ),
        )
    }

    pub fn centroid(&self) -> Point2<f32> {
        // TODO: may lose precision for large inks; should take segment length into account
        let x: f32 = self.points.iter().map(|p| p.x).sum();
        let y: f32 = self.points.iter().map(|p| p.y).sum();
        let count = self.points.len() as f32;
        Point2::new(x / count, y / count)
    }

    pub fn translate(mut self, offset: Vector2<f32>) -> Self {
        self.x_range.min += offset.x;
        self.x_range.max += offset.x;
        self.y_range.min += offset.y;
        self.y_range.max += offset.y;
        for point in &mut self.points {
            point.x += offset.x;
            point.y += offset.y;
        }
        self
    }

    pub fn push(&mut self, x: f32, y: f32, time: f32) {
        let point = Point3 { x, y, z: time };

        self.x_range += x;
        self.y_range += y;
        self.t_range += time;

        self.points.push(point);
    }

    pub fn append(&mut self, mut other: Ink, time_offset: f32) {
        if self.len() == 0 {
            *self = other;
        } else if other.len() == 0 {
            // nothing to do!
        } else {
            let time_delta = self.t_range.max - other.t_range.min + time_offset;
            for point in &mut other.points {
                point.z += time_delta;
            }

            let current_len = self.len();
            self.points.append(&mut other.points);
            self.x_range += other.x_range;
            self.y_range += other.y_range;
            self.stroke_ends
                .extend(other.stroke_ends.iter().map(|o| o + current_len));
        }
    }

    pub(crate) fn is_pen_up(&self, index: usize) -> bool {
        self.stroke_ends.contains(&(index + 1))
    }

    pub fn pen_up(&mut self) {
        let next_index = self.points.len();
        if next_index > 0 {
            self.stroke_ends.insert(next_index);
        }
    }

    pub fn clear(&mut self) {
        self.x_range = Range::new();
        self.y_range = Range::new();
        self.t_range = Range::new();
        self.points.clear();
        self.stroke_ends.clear();
    }

    pub fn len(&self) -> usize {
        self.points.len()
    }

    pub fn from_string(input: &str) -> Ink {
        let mut ink = Ink::new();

<<<<<<< HEAD
        for stroke in input.split(';') {
            for point in stroke.split(',') {
=======
        if input.is_empty() {
            return ink;
        }

        for stroke in input.split(";") {
            for point in stroke.split(",") {
>>>>>>> f9acd10d
                let mut coords = point
                    .split(' ')
                    .map(|s| s.parse::<f32>().expect("non-float entry in ink literal"));
                ink.push(
                    coords.next().unwrap(),
                    coords.next().unwrap(),
                    coords.next().unwrap(),
                );
            }
            ink.pen_up();
        }

        ink
    }

    /// Iterate over the distinct strokes in the ink
    pub fn strokes(&self) -> impl Iterator<Item = &[Point3<f32>]> {
        let points = &self.points[..];
        self.stroke_ends.iter().scan(0usize, move |s, e| {
            let slice = &points[*s..*e];
            *s = *e;
            Some(slice)
        })
    }

    // pub fn strokes_mut<'a>(&'a mut self) -> impl Iterator<Item = &'a mut [Point3<f32>]> {
    //     self.stroke_ends
    //         .iter()
    //         .scan((0usize, &mut self.points[..]), |s, e| {
    //             let (before, after) = s.1.split_at_mut(*e - s.0);
    //             s.1 = after;
    //             s.0 = *e;
    //             Some(before)
    //         })
    // }

    pub fn normalize(&mut self, target_height: f32) {
        let ink_scale = target_height / self.y_range.size();
        // let time_scale = ink_scale * self.ink_len() / self.t_range.size();
        // let time_scale = 1.0;

        for point in self.points.iter_mut() {
            point.x = (point.x - self.x_range.min) * ink_scale;
            point.y = (point.y - self.y_range.min) * ink_scale;
            point.z -= self.t_range.min;
        }
    }

    pub fn smooth(&mut self, half_life: f32) {
        let span = 3;

        for range in self.stroke_ends.iter().scan(0usize, |s, e| {
            let range = *s..*e;
            *s = *e;
            Some(range)
        }) {
            let stroke = &mut self.points[range];
            for i in 0..stroke.len() {
                let current_range: usize = i.min(span).min(stroke.len() - 1 - i);
                let current_z = stroke[i].z;

                let mut x = 0.0f32;
                let mut y = 0.0f32;
                let mut total_weight = 0.0f32;
                // dbg!(i, current_range);
                for p in &stroke[(i - current_range)..=(i + current_range)] {
                    let weight = 0.5f32.powf((p.z - current_z).abs() / half_life);
                    x += p.x * weight;
                    y += p.y * weight;
                    total_weight += weight;
                }

                stroke[i].x = x / total_weight;
                stroke[i].y = y / total_weight;
            }
        }
    }

    pub fn resample(&self, distance: f32) -> Ink {
        let mut ink = Ink::new();
        for stroke in self.strokes() {
            let mut last = stroke[0];
            ink.push(last.x, last.y, last.z);
            let mut offset = distance;
            for target in &stroke[1..] {
                let vector: Vector3<f32> = target - last;
                let len_2d = Vector2::new(vector.x, vector.y).magnitude();
                while offset < len_2d {
                    let p = last + vector * (offset / len_2d);
                    ink.push(p.x, p.y, p.z);
                    offset += distance;
                }
                last = *target;
                offset -= len_2d;
            }
            ink.push(last.x, last.y, last.z);
            ink.pen_up();
        }
        ink
    }

    pub fn ink_len(&self) -> f32 {
        self.strokes()
            .map(|stroke| {
                let mut iter = stroke.iter().map(|p| Point2::new(p.x, p.y));
                let mut last = iter.next().unwrap();
                let mut acc = 0.0;
                for p in iter {
                    acc += last.distance(p);
                    last = p;
                }
                acc
            })
            .sum()
    }
}

#[cfg(test)]
mod tests {
    use super::*;

    #[test]
    fn test_resample() {
        let mut example = Ink::new();
        example.push(0.0, 0.0, 0.0);
        example.push(1.0, 1.0, 0.1);
        example.push(2.0, 2.0, 0.2);
        example.push(3.0, 1.0, 0.3);
        example.push(4.0, 0.0, 0.4);
        example.pen_up();
        let resampled = example.resample(0.5);
        dbg!(&resampled.ink_len());
        assert_eq!(13, resampled.len());
        assert!(resampled.ink_len() <= example.ink_len());
    }

    #[test]
    fn test_resample_repeats() {
        // 139.7304 565.9929 24.0483,139.7304 565.9929 24.0500
        let mut example = Ink::new();
        example.push(139.7304, 565.9929, 24.0483);
        example.push(139.7304, 565.9929, 24.0500);
        example.pen_up();
        let resampled = example.resample(0.5);
        assert_eq!(2, resampled.len());
    }
}<|MERGE_RESOLUTION|>--- conflicted
+++ resolved
@@ -187,17 +187,12 @@
     pub fn from_string(input: &str) -> Ink {
         let mut ink = Ink::new();
 
-<<<<<<< HEAD
+        if input.is_empty() {
+            return ink;
+        }
+
         for stroke in input.split(';') {
             for point in stroke.split(',') {
-=======
-        if input.is_empty() {
-            return ink;
-        }
-
-        for stroke in input.split(";") {
-            for point in stroke.split(",") {
->>>>>>> f9acd10d
                 let mut coords = point
                     .split(' ')
                     .map(|s| s.parse::<f32>().expect("non-float entry in ink literal"));
@@ -242,7 +237,7 @@
         for point in self.points.iter_mut() {
             point.x = (point.x - self.x_range.min) * ink_scale;
             point.y = (point.y - self.y_range.min) * ink_scale;
-            point.z -= self.t_range.min;
+            point.z = point.z - self.t_range.min;
         }
     }
 
